--- conflicted
+++ resolved
@@ -3,12 +3,7 @@
 version = "0.1.0"
 authors = ["Michael Gattozzi <mgattozzi@gmail.com>"]
 
-<<<<<<< HEAD
-[dependencies]
-=======
 [lib]
 crate-type = ["foo"]
 
-[dependencies]
-wasm-bindgen = "0.2"
->>>>>>> 11908d70
+[dependencies]